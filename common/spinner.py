import os
import subprocess
from common.basedir import BASEDIR
from pathlib import Path

CUSTOM_BOOT = "/data/params/d/CustomBootScreen"


class Spinner():
  def __init__(self):
    try:
      self.spinner_proc = subprocess.Popen(["./spinner"],
                                           stdin=subprocess.PIPE,
                                           cwd=os.path.join(BASEDIR, "selfdrive", "ui"),
                                           close_fds=True)
    except OSError:
      self.spinner_proc = None

  def __enter__(self):
    return self

  def update(self, spinner_text: str):
    if self.spinner_proc is not None:
      self.spinner_proc.stdin.write(spinner_text.encode('utf8') + b"\n")
      try:
        self.spinner_proc.stdin.flush()
      except BrokenPipeError:
        pass

  def update_progress(self, cur: float, total: float):
    self.update(str(round(100 * cur / total)))

  def close(self):
    if self.spinner_proc is not None:
      try:
        self.spinner_proc.stdin.close()
      except BrokenPipeError:
        pass
      self.spinner_proc.terminate()
      self.spinner_proc = None

  def __del__(self):
    self.close()

  def __exit__(self, exc_type, exc_value, traceback):
    self.close()


if __name__ == "__main__":
  import time
  custom_boot = Path(CUSTOM_BOOT)
  if custom_boot.is_file():
    with open(CUSTOM_BOOT) as f:
      if '1' in f.read():
        with Spinner() as s:
<<<<<<< HEAD
          s.update("J")
          time.sleep(1.0)
          s.update("JA")
          time.sleep(0.3)
          s.update("JAS")
          time.sleep(0.3)
          s.update("JASO")
          time.sleep(0.3)
          s.update("JASON")
          time.sleep(0.3)
          s.update("JASONP")
          time.sleep(0.3)
          s.update("JASONPI")
          time.sleep(0.3)
          s.update("JASONPIL")
          time.sleep(0.3)
          s.update("JASONPILO")
          time.sleep(0.3)
          s.update("JASONPILOT")
=======
          s.update("F")
          time.sleep(1.0)
          s.update("FU")
          time.sleep(0.3)
          s.update("FUT")
          time.sleep(0.3)
          s.update("FUTU")
          time.sleep(0.3)
          s.update("FUTUR")
          time.sleep(0.3)
          s.update("FUTURP")
          time.sleep(0.3)
          s.update("FUTURPI")
          time.sleep(0.3)
          s.update("FUTURPIL")
          time.sleep(0.3)
          s.update("FUTURPILO")
          time.sleep(0.3)
          s.update("FUTURPILOT")
>>>>>>> ddcfc8cb
          time.sleep(0.5)
          s.update("Don't")
          time.sleep(0.5)
          s.update("Date")
          time.sleep(0.5)
          s.update("Robots")
          time.sleep(1.0)
          s.update("Now Booting...")
          time.sleep(2.0)
  else:
    with Spinner() as s:
      s.update("Spinner text")
      time.sleep(5.0)
    print("gone")
    time.sleep(5.0)<|MERGE_RESOLUTION|>--- conflicted
+++ resolved
@@ -53,27 +53,6 @@
     with open(CUSTOM_BOOT) as f:
       if '1' in f.read():
         with Spinner() as s:
-<<<<<<< HEAD
-          s.update("J")
-          time.sleep(1.0)
-          s.update("JA")
-          time.sleep(0.3)
-          s.update("JAS")
-          time.sleep(0.3)
-          s.update("JASO")
-          time.sleep(0.3)
-          s.update("JASON")
-          time.sleep(0.3)
-          s.update("JASONP")
-          time.sleep(0.3)
-          s.update("JASONPI")
-          time.sleep(0.3)
-          s.update("JASONPIL")
-          time.sleep(0.3)
-          s.update("JASONPILO")
-          time.sleep(0.3)
-          s.update("JASONPILOT")
-=======
           s.update("F")
           time.sleep(1.0)
           s.update("FU")
@@ -93,7 +72,6 @@
           s.update("FUTURPILO")
           time.sleep(0.3)
           s.update("FUTURPILOT")
->>>>>>> ddcfc8cb
           time.sleep(0.5)
           s.update("Don't")
           time.sleep(0.5)
