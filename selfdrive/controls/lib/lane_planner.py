--- conflicted
+++ resolved
@@ -21,18 +21,6 @@
 
 LANE_WIDTH_DEFAULT = 3.7
 class LaneOffset: 
-<<<<<<< HEAD
-  OFFSET = 0.1667 # [unitless] offset of the left/right positions as factor of current lane width
-  OFFSET_MAX = 1.0 # [m]
-  DUR = 2.0 # [s] time it takes to switch lane positions
-  STEP = OFFSET / DUR * DT_MDL * LANE_WIDTH_DEFAULT
-  
-  def __init__(self):
-    self.offset = 0.
-    
-  def update(self, lane_pos = 0., lane_width = LANE_WIDTH_DEFAULT): # 0., 1., -1. = center, left, right
-    offset = self.OFFSET * lane_pos * lane_width
-=======
   OFFSET = 0.13 # [unitless] offset of the left/right positions as factor of current lane width
   OFFSET_MAX = 0.8 # [m]
   DUR = 2.0 # [s] time it takes to switch lane positions
@@ -44,7 +32,6 @@
     
   def update(self, lane_pos=0., lane_width=LANE_WIDTH_DEFAULT): # 0., 1., -1. = center, left, right
     offset = self.OFFSET * self.offset_scale * lane_pos * lane_width
->>>>>>> 7284387c
     if offset > self.offset:
       self.offset = min(offset, self.offset + self.STEP)
     elif offset < self.offset:
@@ -60,11 +47,7 @@
     self.lane_width_estimate = FirstOrderFilter(LANE_WIDTH_DEFAULT, 9.95, DT_MDL)
     self.lane_width_certainty = FirstOrderFilter(1.0, 0.95, DT_MDL)
     self.lane_width = LANE_WIDTH_DEFAULT
-<<<<<<< HEAD
-    self.lane_offset = LaneOffset()
-=======
     self.lane_offset = LaneOffset(mass)
->>>>>>> 7284387c
 
     self.lll_prob = 0.
     self.rll_prob = 0.
