--- conflicted
+++ resolved
@@ -236,10 +236,5 @@
 
     plan_send.lateralPlan.dPathWLinesX = [float(x) for x in self.d_path_w_lines_xyz[:, 0]]
     plan_send.lateralPlan.dPathWLinesY = [float(y) for y in self.d_path_w_lines_xyz[:, 1]]
-<<<<<<< HEAD
-=======
-
-    pm.send('lateralPlan', plan_send)
->>>>>>> 68ce0689
 
     pm.send('lateralPlan', plan_send)