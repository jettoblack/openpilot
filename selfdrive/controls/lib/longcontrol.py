from cereal import car
from common.numpy_fast import clip, interp
from common.realtime import DT_CTRL
from selfdrive.controls.lib.pid import PIController
from selfdrive.controls.lib.drive_helpers import CONTROL_N
from selfdrive.modeld.constants import T_IDXS

LongCtrlState = car.CarControl.Actuators.LongControlState

# As per ISO 15622:2018 for all speeds
ACCEL_MIN_ISO = -3.5  # m/s^2
ACCEL_MAX_ISO = 2.0  # m/s^2


def long_control_state_trans(CP, active, long_control_state, v_ego, v_target_future,
                             output_accel, brake_pressed, cruise_standstill):
  """Update longitudinal control state machine"""
  stopping_condition = (v_ego < 2.0 and cruise_standstill) or \
                       (v_ego < CP.vEgoStopping and
                        (v_target_future < CP.vEgoStopping or brake_pressed))

  starting_condition = v_target_future > CP.vEgoStarting and not cruise_standstill

  if not active:
    long_control_state = LongCtrlState.off

  else:
    if long_control_state == LongCtrlState.off:
      if active:
        long_control_state = LongCtrlState.pid

    elif long_control_state == LongCtrlState.pid:
      if stopping_condition:
        long_control_state = LongCtrlState.stopping

    elif long_control_state == LongCtrlState.stopping:
      if starting_condition:
        long_control_state = LongCtrlState.starting

    elif long_control_state == LongCtrlState.starting:
      if stopping_condition:
        long_control_state = LongCtrlState.stopping
      elif output_accel >= CP.startAccel:
        long_control_state = LongCtrlState.pid

  return long_control_state


class LongControl():
  def __init__(self, CP):
    self.long_control_state = LongCtrlState.off  # initialized to off
    self.pid = PIController((CP.longitudinalTuning.kpBP, CP.longitudinalTuning.kpV),
                            (CP.longitudinalTuning.kiBP, CP.longitudinalTuning.kiV),
                            rate=1/DT_CTRL,
                            sat_limit=0.8)
    self.v_pid = 0.0
    self.last_output_accel = 0.0

  def reset(self, v_pid):
    """Reset PID controller and change setpoint"""
    self.pid.reset()
    self.v_pid = v_pid

  def update(self, active, CS, CP, long_plan, accel_limits):
    """Update longitudinal control. This updates the state machine and runs a PID loop"""
    # Interp control trajectory
    # TODO estimate car specific lag, use .15s for now
    if len(long_plan.speeds) == CONTROL_N:
      v_target_lower = interp(CP.longitudinalActuatorDelayLowerBound, T_IDXS[:CONTROL_N], long_plan.speeds)
      a_target_lower = 2 * (v_target_lower - long_plan.speeds[0])/CP.longitudinalActuatorDelayLowerBound - long_plan.accels[0]

      v_target_upper = interp(CP.longitudinalActuatorDelayUpperBound, T_IDXS[:CONTROL_N], long_plan.speeds)
      a_target_upper = 2 * (v_target_upper - long_plan.speeds[0])/CP.longitudinalActuatorDelayUpperBound - long_plan.accels[0]
      a_target = min(a_target_lower, a_target_upper)

      v_target_future = long_plan.speeds[-1]
    else:
      v_target_future = 0.0
      a_target = 0.0

    # TODO: This check is not complete and needs to be enforced by MPC
    a_target = clip(a_target, ACCEL_MIN_ISO, ACCEL_MAX_ISO)

    self.pid.neg_limit = accel_limits[0]
    self.pid.pos_limit = accel_limits[1]

    # Update state machine
    output_accel = self.last_output_accel
    self.long_control_state = long_control_state_trans(CP, active, self.long_control_state, CS.vEgo,
<<<<<<< HEAD
                                                       v_target_future, self.v_pid, output_accel,
                                                       CS.brakePressed, CS.cruiseState.standstill, CP.minSpeedCanDEPRECATED)
=======
                                                       v_target_future, output_accel,
                                                       CS.brakePressed, CS.cruiseState.standstill)
>>>>>>> 16dd7ce1

    if self.long_control_state == LongCtrlState.off or CS.gasPressed:
      self.reset(CS.vEgo)
      output_accel = 0.

    # tracking objects and driving
    elif self.long_control_state == LongCtrlState.pid:
      self.v_pid = long_plan.speeds[0]

      # Toyota starts braking more when it thinks you want to stop
      # Freeze the integrator so we don't accelerate to compensate, and don't allow positive acceleration
      prevent_overshoot = not CP.stoppingControl and CS.vEgo < 1.5 and v_target_future < 0.7 and v_target_future < self.v_pid
      deadzone = interp(CS.vEgo, CP.longitudinalTuning.deadzoneBP, CP.longitudinalTuning.deadzoneV)
      freeze_integrator = prevent_overshoot

      output_accel = self.pid.update(self.v_pid, CS.vEgo, speed=CS.vEgo, deadzone=deadzone, feedforward=a_target, freeze_integrator=freeze_integrator)

      if prevent_overshoot:
        output_accel = min(output_accel, 0.0)

    # Intention is to stop, switch to a different brake control until we stop
    elif self.long_control_state == LongCtrlState.stopping:
      # Keep applying brakes until the car is stopped
      if not CS.standstill or output_accel > CP.stopAccel:
        output_accel -= CP.stoppingDecelRate * DT_CTRL
      output_accel = clip(output_accel, accel_limits[0], accel_limits[1])
      self.reset(CS.vEgo)

    # Intention is to move again, release brake fast before handing control to PID
    elif self.long_control_state == LongCtrlState.starting:
      if output_accel < CP.startAccel:
        output_accel += CP.startingAccelRate * DT_CTRL
      self.reset(CS.vEgo)

    self.last_output_accel = output_accel
    final_accel = clip(output_accel, accel_limits[0], accel_limits[1])

    return final_accel<|MERGE_RESOLUTION|>--- conflicted
+++ resolved
@@ -87,13 +87,8 @@
     # Update state machine
     output_accel = self.last_output_accel
     self.long_control_state = long_control_state_trans(CP, active, self.long_control_state, CS.vEgo,
-<<<<<<< HEAD
-                                                       v_target_future, self.v_pid, output_accel,
-                                                       CS.brakePressed, CS.cruiseState.standstill, CP.minSpeedCanDEPRECATED)
-=======
                                                        v_target_future, output_accel,
                                                        CS.brakePressed, CS.cruiseState.standstill)
->>>>>>> 16dd7ce1
 
     if self.long_control_state == LongCtrlState.off or CS.gasPressed:
       self.reset(CS.vEgo)
