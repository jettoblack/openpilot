--- conflicted
+++ resolved
@@ -198,10 +198,7 @@
     }
     else{
       QUIState::ui_state.scene.lane_pos = 1;
-<<<<<<< HEAD
-=======
       QUIState::ui_state.scene.lane_pos_timeout = QUIState::ui_state.scene.lane_pos_timeout_short_t;
->>>>>>> 7284387c
       QUIState::ui_state.scene.lane_pos_set_t = QUIState::ui_state.scene.lastTime;
       Params().put("LanePosition", "1", 1);
     }
@@ -219,10 +216,7 @@
     }
     else{
       QUIState::ui_state.scene.lane_pos = -1;
-<<<<<<< HEAD
-=======
       QUIState::ui_state.scene.lane_pos_timeout = QUIState::ui_state.scene.lane_pos_timeout_short_t;
->>>>>>> 7284387c
       QUIState::ui_state.scene.lane_pos_set_t = QUIState::ui_state.scene.lastTime;
       Params().put("LanePosition", "-1", 2);
     }
