--- conflicted
+++ resolved
@@ -521,13 +521,6 @@
       }
       s->scene.end_to_end = Params().getBool("EndToEndToggle");
       s->scene.color_path = Params().getBool("ColorPath");
-<<<<<<< HEAD
-      s->scene.turn_speed_control_enabled = Params().getBool("TurnSpeedControlEnabled");
-      Params().putBool("TurnSpeedControl", s->scene.turn_speed_control_enabled);
-      s->scene.turn_vision_control_enabled = Params().getBool("TurnVisionControlEnabled");
-      Params().putBool("TurnVisionControl", s->scene.turn_vision_control_enabled);
-=======
->>>>>>> 2d02b5e1
       if (!s->scene.end_to_end){
         s->scene.laneless_btn_touch_rect = {1,1,1,1};
       }
