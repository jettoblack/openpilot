--- conflicted
+++ resolved
@@ -72,11 +72,7 @@
     ret.longitudinalTuning.kiBP = [0, 130.*CV.KPH_TO_MS]
     ret.longitudinalTuning.kiV = [0.03, 0.015]
     ret.longitudinalTuning.kfBP = [0., 130.*CV.KPH_TO_MS]
-<<<<<<< HEAD
-    ret.longitudinalTuning.kfV = [1.0, 0.6]
-=======
     ret.longitudinalTuning.kfV = [1.1, 0.6]
->>>>>>> 6462e642
     ret.longitudinalTuning.deadzoneBP = [0., 100.*CV.KPH_TO_MS]
     ret.longitudinalTuning.deadzoneV = [0., 0.015]
 
