--- conflicted
+++ resolved
@@ -80,14 +80,6 @@
   # Volt determined by iteratively plotting and minimizing error for f(angle, speed) = steer.
   @staticmethod
   def get_steer_feedforward_volt(desired_angle, v_ego):
-<<<<<<< HEAD
-    ANGLE = 0.03093722278106523
-    ANGLE_OFFSET = 0.#46341000035928637
-    SIGMOID_SPEED = 0.07928458395144745
-    SIGMOID = 0.4983180128530419
-    SPEED = -0.0024896011696167266
-    return get_steer_feedforward_sigmoid(desired_angle, v_ego, ANGLE, ANGLE_OFFSET, SIGMOID_SPEED, SIGMOID, SPEED)
-=======
     ANGLE_COEF = 0.90933154
     ANGLE_COEF2 = 1.99999999
     ANGLE_OFFSET = 0.12278091
@@ -110,7 +102,6 @@
     return get_steer_feedforward_erf(desired_lateral_accel, v_ego, ANGLE_COEF, ANGLE_COEF2, ANGLE_OFFSET, SPEED_OFFSET, SIGMOID_COEF_RIGHT, SIGMOID_COEF_LEFT, SPEED_COEF)
   
 
->>>>>>> 2d02b5e1
 
   @staticmethod
   def get_steer_feedforward_acadia(desired_angle, v_ego):
