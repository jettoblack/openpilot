#!/usr/bin/env python3
from math import fabs, sin
from cereal import car
from common.numpy_fast import interp
from common.realtime import sec_since_boot
from common.params import Params
from selfdrive.swaglog import cloudlog
from selfdrive.config import Conversions as CV
from selfdrive.car.gm.values import CAR, CruiseButtons, \
                                    AccState, CarControllerParams
from selfdrive.car import STD_CARGO_KG, scale_rot_inertia, scale_tire_stiffness, gen_empty_fingerprint
from selfdrive.car.interfaces import CarInterfaceBase
from selfdrive.controls.lib.longitudinal_planner import _A_CRUISE_MAX_V, \
                                                        _A_CRUISE_MAX_BP, \
                                                        calc_cruise_accel_limits

FOLLOW_AGGRESSION = 0.15 # (Acceleration/Decel aggression) Lower is more aggressive

# revert to stock max negative accel based on relative lead velocity
_A_MIN_V_STOCK_FACTOR_BP = [-5. * CV.MPH_TO_MS, 1. * CV.MPH_TO_MS]
_A_MIN_V_STOCK_FACTOR_V = [0., 1.]

# increase/decrease max accel based on vehicle pitch
INCLINE_ACCEL_SCALE_BP = [i * CV.MPH_TO_MS for i in [25., 45]] # [mph] lookup speeds for additional offset
INCLINE_ACCEL_SCALE_V = [1.5, 1.2] # [m/s^2] additional scale factor to change how incline affects accel based on speed
<<<<<<< HEAD
INCLINE_ACCEL_MAX_STOCK_FACTOR = 1.2 # acceleration will never be increased to more than this factor of the "stock" acceleration at the current speed
=======
INCLINE_ACCEL_MAX_STOCK_FACTOR = 0.9 # acceleration will never be increased to more than this factor of the "stock" acceleration at the current speed
>>>>>>> db9855e5
DECLINE_ACCEL_FACTOR = 0.5 # this factor of g accel is used to lower max accel limit so you don't floor it downhill
DECLINE_ACCEL_MIN = 0.2 # [m/s^2] don't decrease acceleration limit due to decline below this total value

ButtonType = car.CarState.ButtonEvent.Type
EventName = car.CarEvent.EventName

class CarInterface(CarInterfaceBase):
  params_check_last_t = 0.
  params_check_freq = 0.1 # check params at 10Hz
  params = CarControllerParams()
  
  @staticmethod
  def get_pid_accel_limits(CP, current_speed, cruise_speed, CI = None):
    following = CI.CS.coasting_lead_d > 0. and CI.CS.coasting_lead_d < 45.0 and CI.CS.coasting_lead_v > current_speed
    accel_limits = calc_cruise_accel_limits(current_speed, following, CI.CS.accel_mode)
    
    # decrease min accel as necessary based on lead conditions
    stock_min_factor = interp(current_speed - CI.CS.coasting_lead_v, _A_MIN_V_STOCK_FACTOR_BP, _A_MIN_V_STOCK_FACTOR_V) if CI.CS.coasting_lead_d > 0. else 0.
    accel_limits[0] = stock_min_factor * CI.params.ACCEL_MIN + (1. - stock_min_factor) * accel_limits[0]
    
    # decrease/increase max accel based on vehicle pitch
    g_accel = 9.81 * sin(CI.CS.pitch)
    if g_accel > 0.:
      accel_limits[1] = max(accel_limits[1], min(INCLINE_ACCEL_MAX_STOCK_FACTOR * interp(current_speed, _A_CRUISE_MAX_BP, _A_CRUISE_MAX_V), g_accel * interp(current_speed, INCLINE_ACCEL_SCALE_BP, INCLINE_ACCEL_SCALE_V)))
    else:
      accel_limits[1] = max(DECLINE_ACCEL_MIN, accel_limits[1] + g_accel * DECLINE_ACCEL_FACTOR)
    
    time_since_engage = CI.CS.t - CI.CS.cruise_enabled_last_t
    if time_since_engage < CI.CS.cruise_enabled_neg_accel_ramp_bp[-1]:
      accel_limits[0] *= interp(time_since_engage, CI.CS.cruise_enabled_neg_accel_ramp_bp, CI.CS.cruise_enabled_neg_accel_ramp_v)
      
    return [max(CI.params.ACCEL_MIN, accel_limits[0]), min(accel_limits[1], CI.params.ACCEL_MAX)]

  # Volt determined by iteratively plotting and minimizing error for f(angle, speed) = steer.
  @staticmethod
  def get_steer_feedforward_volt(desired_angle, v_ego):
    # maps [-inf,inf] to [-1,1]: sigmoid(34.4 deg) = sigmoid(1) = 0.5
    # 1 / 0.02904609 = 34.4 deg ~= 36 deg ~= 1/10 circle? Arbitrary?
    desired_angle *= 0.02904609
    sigmoid = desired_angle / (1 + fabs(desired_angle))
    return 0.10006696 * sigmoid * (v_ego + 3.12485927)

  @staticmethod
  def get_steer_feedforward_acadia(desired_angle, v_ego):
    desired_angle *= 0.09760208
    sigmoid = desired_angle / (1 + fabs(desired_angle))
    return 0.04689655 * sigmoid * (v_ego + 10.028217)

  def get_steer_feedforward_function(self):
    if self.CP.carFingerprint == CAR.VOLT:
      return self.get_steer_feedforward_volt
    elif self.CP.carFingerprint == CAR.ACADIA:
      return self.get_steer_feedforward_acadia
    else:
      return CarInterfaceBase.get_steer_feedforward_default

  @staticmethod
  def get_params(candidate, fingerprint=gen_empty_fingerprint(), car_fw=None):
    ret = CarInterfaceBase.get_std_params(candidate, fingerprint)
    ret.carName = "gm"
    ret.safetyModel = car.CarParams.SafetyModel.gm
    ret.pcmCruise = False  # stock cruise control is kept off
    ret.stoppingControl = True
    ret.startAccel = 0.8
    ret.steerLimitTimer = 0.4
    ret.radarTimeStep = 1/15  # GM radar runs at 15Hz instead of standard 20Hz

    # GM port is a community feature
    # TODO: make a port that uses a car harness and it only intercepts the camera
    ret.communityFeature = True

    # Presence of a camera on the object bus is ok.
    # Have to go to read_only if ASCM is online (ACC-enabled cars),
    # or camera is on powertrain bus (LKA cars without ACC).
    ret.openpilotLongitudinalControl = True
    tire_stiffness_factor = 0.444  # not optimized yet

    # Default lateral controller params.
    ret.minSteerSpeed = 7 * CV.MPH_TO_MS
    ret.lateralTuning.pid.kpBP = [0.]
    ret.lateralTuning.pid.kpV = [0.2]
    ret.lateralTuning.pid.kiBP = [0.]
    ret.lateralTuning.pid.kiV = [0.]
    ret.lateralTuning.pid.kf = 0.00004   # full torque for 20 deg at 80mph means 0.00007818594
    ret.steerRateCost = 1.0
    ret.steerActuatorDelay = 0.1  # Default delay, not measured yet

    # Default longitudinal controller params.
    ret.longitudinalTuning.kpBP = [5., 35.]
    ret.longitudinalTuning.kpV = [2.4, 1.5]
    ret.longitudinalTuning.kiBP = [0.]
    ret.longitudinalTuning.kiV = [0.36]

    if candidate == CAR.VOLT:
      # supports stop and go, but initial engage must be above 18mph (which include conservatism)
      ret.minEnableSpeed = -1
      ret.mass = 1607. + STD_CARGO_KG
      ret.wheelbase = 2.69
      ret.steerRatio = 17.7  # Stock 15.7, LiveParameters
      ret.steerRateCost = 1.0
      tire_stiffness_factor = 0.469 # Stock Michelin Energy Saver A/S, LiveParameters
      ret.steerRatioRear = 0.
      ret.centerToFront = 0.45 * ret.wheelbase # from Volt Gen 1

      ret.lateralTuning.pid.kpBP = [0., 40.]
      ret.lateralTuning.pid.kpV = [0.0, .20]
      ret.lateralTuning.pid.kiBP = [0.0]
      ret.lateralTuning.pid.kiV = [0.02]
      ret.lateralTuning.pid.kdBP = [i * CV.MPH_TO_MS for i in [15., 30., 55.]]
      ret.lateralTuning.pid.kdV = [0.1, 0.25, 0.3]
      ret.lateralTuning.pid.kf = 1. # !!! ONLY for sigmoid feedforward !!!
      ret.steerActuatorDelay = 0.2

      # Only tuned to reduce oscillations. TODO.
      ret.longitudinalTuning.kpV = [1.7, 1.3]
      ret.longitudinalTuning.kiBP = [5., 35.]
<<<<<<< HEAD
      ret.longitudinalTuning.kiV = [0.32, 0.34]
      ret.longitudinalTuning.kdV = [0.8, 0.0]
=======
      ret.longitudinalTuning.kiV = [0.31, 0.34]
      ret.longitudinalTuning.kdV = [0.8, 0.4]
>>>>>>> db9855e5
      ret.longitudinalTuning.kdBP = [5., 25.]

    elif candidate == CAR.MALIBU:
      # supports stop and go, but initial engage must be above 18mph (which include conservatism)
      ret.minEnableSpeed = 18 * CV.MPH_TO_MS
      ret.mass = 1496. + STD_CARGO_KG
      ret.wheelbase = 2.83
      ret.steerRatio = 15.8
      ret.steerRatioRear = 0.
      ret.centerToFront = ret.wheelbase * 0.4  # wild guess

    elif candidate == CAR.HOLDEN_ASTRA:
      ret.mass = 1363. + STD_CARGO_KG
      ret.wheelbase = 2.662
      # Remaining parameters copied from Volt for now
      ret.centerToFront = ret.wheelbase * 0.4
      ret.minEnableSpeed = 18 * CV.MPH_TO_MS
      ret.steerRatio = 15.7
      ret.steerRatioRear = 0.

    elif candidate == CAR.ACADIA:
      ret.minEnableSpeed = -1.  # engage speed is decided by pcm
      ret.mass = 4353. * CV.LB_TO_KG + STD_CARGO_KG
      ret.wheelbase = 2.86
      ret.steerRatio = 16.0 #14.4  # end to end is 13.46
      ret.steerRatioRear = 0.
      ret.steerActuatorDelay = 0.4
      ret.centerToFront = ret.wheelbase * 0.4
      ret.lateralTuning.pid.kpBP = [i * CV.MPH_TO_MS for i in [0., 80.]]
      ret.lateralTuning.pid.kpV = [0., 0.2]
      ret.lateralTuning.pid.kiBP = [0.0]
      ret.lateralTuning.pid.kiV = [0.025]
      ret.lateralTuning.pid.kdBP = [i * CV.MPH_TO_MS for i in [15., 30., 55.]]
      ret.lateralTuning.pid.kdV = [0.1, 0.28, 0.32]
      ret.lateralTuning.pid.kf = 1. # get_steer_feedforward_acadia()
      ret.longitudinalTuning.kdBP = [5., 25.]
      ret.longitudinalTuning.kdV = [0.8, 0.0]
      ret.longitudinalTuning.kiBP = [5., 35.]
      ret.longitudinalTuning.kiV = [0.3, 0.34]

    elif candidate == CAR.BUICK_REGAL:
      ret.minEnableSpeed = 18 * CV.MPH_TO_MS
      ret.mass = 3779. * CV.LB_TO_KG + STD_CARGO_KG  # (3849+3708)/2
      ret.wheelbase = 2.83  # 111.4 inches in meters
      ret.steerRatio = 14.4  # guess for tourx
      ret.steerRatioRear = 0.
      ret.centerToFront = ret.wheelbase * 0.4  # guess for tourx

    elif candidate == CAR.CADILLAC_ATS:
      ret.minEnableSpeed = 18 * CV.MPH_TO_MS
      ret.mass = 1601. + STD_CARGO_KG
      ret.wheelbase = 2.78
      ret.steerRatio = 15.3
      ret.steerRatioRear = 0.
      ret.centerToFront = ret.wheelbase * 0.49

    elif candidate == CAR.ESCALADE:
      ret.minEnableSpeed = -1.  # engage speed is decided by pcm
      ret.mass = 2645. + STD_CARGO_KG
      ret.wheelbase = 2.95
      ret.steerRatio = 17.3  # end to end is 13.46
      ret.steerRatioRear = 0.
      ret.centerToFront = ret.wheelbase * 0.4
      ret.lateralTuning.pid.kiBP, ret.lateralTuning.pid.kpBP = [[10., 41.0], [10., 41.0]]
      ret.lateralTuning.pid.kpV, ret.lateralTuning.pid.kiV = [[0.13, 0.24], [0.01, 0.02]]
      ret.lateralTuning.pid.kf = 0.000045
      tire_stiffness_factor = 1.0

    elif candidate == CAR.ESCALADE_ESV:
      ret.minEnableSpeed = -1.  # engage speed is decided by pcm
      ret.mass = 2739. + STD_CARGO_KG
      ret.wheelbase = 3.302
      ret.steerRatio = 17.3
      ret.centerToFront = ret.wheelbase * 0.49
      ret.lateralTuning.pid.kiBP, ret.lateralTuning.pid.kpBP = [[10., 41.0], [10., 41.0]]
      ret.lateralTuning.pid.kpV, ret.lateralTuning.pid.kiV = [[0.13, 0.24], [0.01, 0.02]]
      ret.lateralTuning.pid.kf = 0.000045
      tire_stiffness_factor = 1.0

    # TODO: get actual value, for now starting with reasonable value for
    # civic and scaling by mass and wheelbase
    ret.rotationalInertia = scale_rot_inertia(ret.mass, ret.wheelbase)

    # TODO: start from empirically derived lateral slip stiffness for the civic and scale by
    # mass and CG position, so all cars will have approximately similar dyn behaviors
    ret.tireStiffnessFront, ret.tireStiffnessRear = scale_tire_stiffness(ret.mass, ret.wheelbase, ret.centerToFront, tire_stiffness_factor=tire_stiffness_factor)
    
    return ret

  # returns a car.CarState
  def update(self, c, can_strings):
    self.cp.update_strings(can_strings)
    self.cp_loopback.update_strings(can_strings)

    ret = self.CS.update(self.cp, self.cp_loopback)

    t = sec_since_boot()

    cruiseEnabled = self.CS.pcm_acc_status != AccState.OFF
    ret.cruiseState.enabled = cruiseEnabled

    ret.canValid = self.cp.can_valid and self.cp_loopback.can_valid
    ret.steeringRateLimited = self.CC.steer_rate_limited if self.CC is not None else False

    ret.engineRPM = self.CS.engineRPM

    buttonEvents = []

    if self.CS.cruise_buttons != self.CS.prev_cruise_buttons and self.CS.prev_cruise_buttons != CruiseButtons.INIT:
      be = car.CarState.ButtonEvent.new_message()
      be.type = ButtonType.unknown
      if self.CS.cruise_buttons != CruiseButtons.UNPRESS:
        be.pressed = True
        but = self.CS.cruise_buttons
      else:
        be.pressed = False
        but = self.CS.prev_cruise_buttons
      if but == CruiseButtons.RES_ACCEL:
        if not (ret.cruiseState.enabled and ret.standstill):
          be.type = ButtonType.accelCruise  # Suppress resume button if we're resuming from stop so we don't adjust speed.
      elif but == CruiseButtons.DECEL_SET:
        if not cruiseEnabled and not self.CS.lkMode:
          self.lkMode = True
        be.type = ButtonType.decelCruise
      elif but == CruiseButtons.CANCEL:
        be.type = ButtonType.cancel
      elif but == CruiseButtons.MAIN:
        be.type = ButtonType.altButton3
      buttonEvents.append(be)

    ret.buttonEvents = buttonEvents

    if cruiseEnabled and self.CS.lka_button and self.CS.lka_button != self.CS.prev_lka_button:
      self.CS.lkMode = not self.CS.lkMode
      cloudlog.info("button press event: LKA button. new value: %i" % self.CS.lkMode)
    
    if t - self.params_check_last_t >= self.params_check_freq:
      self.params_check_last_t = t
      self.one_pedal_mode = self.CS._params.get_bool("OnePedalMode")

    # distance button is also used to toggle braking modes when in one-pedal-mode
    if self.CS.one_pedal_mode_active or self.CS.coast_one_pedal_mode_active:
      if self.CS.distance_button != self.CS.prev_distance_button:
        if not self.CS.distance_button and self.CS.one_pedal_mode_engaged_with_button and t - self.CS.distance_button_last_press_t < 0.8: #user just engaged one-pedal with distance button hold and immediately let off the button, so default to regen/engine braking. If they keep holding, it does hard braking
          cloudlog.info("button press event: Engaging one-pedal mode with distance button.")
          self.CS.one_pedal_brake_mode = 0
          self.one_pedal_last_brake_mode = self.CS.one_pedal_brake_mode
          self.CS.one_pedal_mode_enabled = False
          self.CS.one_pedal_mode_active = False
          self.CS.coast_one_pedal_mode_active = True
          tmp_params = Params()
          tmp_params.put("OnePedalBrakeMode", str(self.CS.one_pedal_brake_mode))
          tmp_params.put_bool("OnePedalMode", self.CS.one_pedal_mode_enabled)
        else:
          if not self.one_pedal_mode and self.CS.distance_button: # user lifted press of distance button while in coast-one-pedal mode, so turn on braking
            cloudlog.info("button press event: Engaging one-pedal braking.")
            self.CS.one_pedal_last_switch_to_friction_braking_t = t
            self.CS.distance_button_last_press_t = t + 0.5
            self.CS.one_pedal_brake_mode = 0
            self.one_pedal_last_brake_mode = self.CS.one_pedal_brake_mode
            self.CS.one_pedal_mode_enabled = True
            self.CS.one_pedal_mode_active = True
            tmp_params = Params()
            tmp_params.put("OnePedalBrakeMode", str(self.CS.one_pedal_brake_mode))
            tmp_params.put_bool("OnePedalMode", self.CS.one_pedal_mode_enabled)
          elif self.CS.distance_button and (self.CS.pause_long_on_gas_press or self.CS.out.standstill) and t - self.CS.distance_button_last_press_t < 0.4 and t - self.CS.one_pedal_last_switch_to_friction_braking_t > 1.: # on the second press of a double tap while the gas is pressed, turn off one-pedal braking
            # cycle the brake mode back to nullify the first press
            cloudlog.info("button press event: Disengaging one-pedal mode with distace button double-press.")
            self.CS.distance_button_last_press_t = t + 0.5
            self.CS.one_pedal_brake_mode = 0
            self.one_pedal_last_brake_mode = self.CS.one_pedal_brake_mode
            self.CS.one_pedal_mode_enabled = False
            self.CS.one_pedal_mode_active = False
            self.CS.coast_one_pedal_mode_active = True
            tmp_params = Params()
            tmp_params.put("OnePedalBrakeMode", str(self.CS.one_pedal_brake_mode))
            tmp_params.put_bool("OnePedalMode", self.CS.one_pedal_mode_enabled)
          else:
            if self.CS.distance_button:
              self.CS.distance_button_last_press_t = t
              cloudlog.info("button press event: Distance button pressed in one-pedal mode.")
            else: # only make changes when user lifts press
              if self.CS.one_pedal_brake_mode == 2:
                cloudlog.info("button press event: Disengaging one-pedal hard braking. Switching to moderate braking")
                self.CS.one_pedal_brake_mode = 1
                tmp_params = Params()
                tmp_params.put("OnePedalBrakeMode", str(self.CS.one_pedal_brake_mode))
              elif t - self.CS.distance_button_last_press_t > 0. and t - self.CS.distance_button_last_press_t < 0.4: # only switch braking on a single tap (also allows for ignoring presses by setting last_press_t to be greater than t)
                self.CS.one_pedal_brake_mode = (self.CS.one_pedal_brake_mode + 1) % 2
                cloudlog.info(f"button press event: one-pedal braking. New value: {self.CS.one_pedal_brake_mode}")
                tmp_params = Params()
                tmp_params.put("OnePedalBrakeMode", str(self.CS.one_pedal_brake_mode))
          self.CS.one_pedal_mode_engaged_with_button = False
      elif self.CS.distance_button and t - self.CS.distance_button_last_press_t > 0.3:
        if self.CS.one_pedal_brake_mode < 2:
          cloudlog.info("button press event: Engaging one-pedal hard braking.")
          self.one_pedal_last_brake_mode = self.CS.one_pedal_brake_mode
        self.CS.one_pedal_brake_mode = 2
      self.CS.follow_level = self.CS.one_pedal_brake_mode + 1
    else: # cruis is active, so just modify follow distance
      if self.CS.distance_button != self.CS.prev_distance_button:
        if self.CS.distance_button:
          self.CS.distance_button_last_press_t = t
          cloudlog.info("button press event: Distance button pressed in cruise mode.")
        else: # apply change on button lift
          self.CS.follow_level -= 1
          if self.CS.follow_level < 1:
            self.CS.follow_level = 3
          tmp_params = Params()
          tmp_params.put("FollowLevel", str(self.CS.follow_level))
          cloudlog.info("button press event: cruise follow distance button. new value: %r" % self.CS.follow_level)
      elif self.CS.distance_button and t - self.CS.distance_button_last_press_t > 0.5 and not (self.CS.one_pedal_mode_active or self.CS.coast_one_pedal_mode_active):
          # user held follow button while in normal cruise, so engage one-pedal mode
          cloudlog.info("button press event: distance button hold to engage one-pedal mode.")
          self.CS.one_pedal_mode_engage_on_gas = True
          self.CS.one_pedal_mode_engaged_with_button = True
          self.CS.distance_button_last_press_t = t + 0.2 # gives the user X+0.3 seconds to release the distance button before hard braking is applied (which they may want, so don't want too long of a delay)

    ret.readdistancelines = self.CS.follow_level

    events = self.create_common_events(ret, pcm_enable=False)

    if ret.vEgo < self.CP.minEnableSpeed:
      events.add(EventName.belowEngageSpeed)
    if self.CS.pause_long_on_gas_press:
      events.add(EventName.gasPressed)
    if self.CS.park_brake:
      events.add(EventName.parkBrake)
    steer_paused = False
    if cruiseEnabled:
      if t - self.CS.last_pause_long_on_gas_press_t < 0.5 and t - self.CS.sessionInitTime > 10.:
        events.add(car.CarEvent.EventName.pauseLongOnGasPress)
      if not ret.standstill and self.CS.lkMode and self.CS.lane_change_steer_factor < 1.:
        events.add(car.CarEvent.EventName.blinkerSteeringPaused)
        steer_paused = True
    if ret.vEgo < self.CP.minSteerSpeed:
      if ret.standstill and cruiseEnabled and not ret.brakePressed and not self.CS.pause_long_on_gas_press and not self.CS.autoHoldActivated and not self.CS.disengage_on_gas and t - self.CS.sessionInitTime > 10.:
        events.add(car.CarEvent.EventName.stoppedWaitForGas)
      elif not steer_paused and self.CS.lkMode:
        events.add(car.CarEvent.EventName.belowSteerSpeed)
    if self.CS.autoHoldActivated:
      self.CS.lastAutoHoldTime = t
      events.add(car.CarEvent.EventName.autoHoldActivated)
    if self.CS.pcm_acc_status == AccState.FAULTED and t - self.CS.sessionInitTime > 10.0 and t - self.CS.lastAutoHoldTime > 1.0:
      events.add(EventName.accFaulted)

    # handle button presses
    for b in ret.buttonEvents:
      # do enable on both accel and decel buttons
      # The ECM will fault if resume triggers an enable while speed is set to 0
      if b.type == ButtonType.accelCruise and c.hudControl.setSpeed > 0 and c.hudControl.setSpeed < 70 and not b.pressed:
        events.add(EventName.buttonEnable)
      if b.type == ButtonType.decelCruise and not b.pressed:
        events.add(EventName.buttonEnable)
      # do disable on button down
      if b.type == ButtonType.cancel and b.pressed:
        events.add(EventName.buttonCancel)
      # The ECM independently tracks a ‘speed is set’ state that is reset on main off.
      # To keep controlsd in sync with the ECM state, generate a RESET_V_CRUISE event on main cruise presses.
      if b.type == ButtonType.altButton3 and b.pressed:
        events.add(EventName.buttonMainCancel)

    ret.events = events.to_msg()

    # copy back carState packet to CS
    self.CS.out = ret.as_reader()

    return self.CS.out

  def apply(self, c):
    hud_v_cruise = c.hudControl.setSpeed
    if hud_v_cruise > 70:
      hud_v_cruise = 0

    # For Openpilot, "enabled" includes pre-enable.
    # In GM, PCM faults out if ACC command overlaps user gas, so keep that from happening inside CC.update().
    pause_long_on_gas_press = c.enabled and self.CS.gasPressed and not self.CS.out.brake > 0. and not self.disengage_on_gas
    t = sec_since_boot()
    self.CS.one_pedal_mode_engage_on_gas = False
    if pause_long_on_gas_press and not self.CS.pause_long_on_gas_press:
      self.CS.one_pedal_mode_engage_on_gas = (self.CS.one_pedal_mode_engage_on_gas_enabled and self.CS.vEgo >= self.CS.one_pedal_mode_engage_on_gas_min_speed and not self.CS.one_pedal_mode_active and not self.CS.coast_one_pedal_mode_active)
      if t - self.CS.last_pause_long_on_gas_press_t > 300.:
        self.CS.last_pause_long_on_gas_press_t = t
    if self.CS.gasPressed:
      self.CS.one_pedal_mode_last_gas_press_t = t

    self.CS.pause_long_on_gas_press = pause_long_on_gas_press
    enabled = c.enabled or self.CS.pause_long_on_gas_press

    can_sends = self.CC.update(enabled, self.CS, self.frame,
                               c.actuators,
                               hud_v_cruise, c.hudControl.lanesVisible,
                               c.hudControl.leadVisible, c.hudControl.visualAlert)

    self.frame += 1

    # Release Auto Hold and creep smoothly when regenpaddle pressed
    if self.CS.regenPaddlePressed and self.CS.autoHold:
      self.CS.autoHoldActive = False

    if self.CS.autoHold and not self.CS.autoHoldActive and not self.CS.regenPaddlePressed:
      if self.CS.out.vEgo > 0.03:
        self.CS.autoHoldActive = True
      elif self.CS.out.vEgo < 0.02 and self.CS.out.brakePressed:
        self.CS.autoHoldActive = True

    return can_sends<|MERGE_RESOLUTION|>--- conflicted
+++ resolved
@@ -23,11 +23,7 @@
 # increase/decrease max accel based on vehicle pitch
 INCLINE_ACCEL_SCALE_BP = [i * CV.MPH_TO_MS for i in [25., 45]] # [mph] lookup speeds for additional offset
 INCLINE_ACCEL_SCALE_V = [1.5, 1.2] # [m/s^2] additional scale factor to change how incline affects accel based on speed
-<<<<<<< HEAD
-INCLINE_ACCEL_MAX_STOCK_FACTOR = 1.2 # acceleration will never be increased to more than this factor of the "stock" acceleration at the current speed
-=======
 INCLINE_ACCEL_MAX_STOCK_FACTOR = 0.9 # acceleration will never be increased to more than this factor of the "stock" acceleration at the current speed
->>>>>>> db9855e5
 DECLINE_ACCEL_FACTOR = 0.5 # this factor of g accel is used to lower max accel limit so you don't floor it downhill
 DECLINE_ACCEL_MIN = 0.2 # [m/s^2] don't decrease acceleration limit due to decline below this total value
 
@@ -144,13 +140,8 @@
       # Only tuned to reduce oscillations. TODO.
       ret.longitudinalTuning.kpV = [1.7, 1.3]
       ret.longitudinalTuning.kiBP = [5., 35.]
-<<<<<<< HEAD
-      ret.longitudinalTuning.kiV = [0.32, 0.34]
-      ret.longitudinalTuning.kdV = [0.8, 0.0]
-=======
       ret.longitudinalTuning.kiV = [0.31, 0.34]
       ret.longitudinalTuning.kdV = [0.8, 0.4]
->>>>>>> db9855e5
       ret.longitudinalTuning.kdBP = [5., 25.]
 
     elif candidate == CAR.MALIBU:
@@ -177,7 +168,7 @@
       ret.wheelbase = 2.86
       ret.steerRatio = 16.0 #14.4  # end to end is 13.46
       ret.steerRatioRear = 0.
-      ret.steerActuatorDelay = 0.4
+      ret.steerActuatorDelay = 0.11
       ret.centerToFront = ret.wheelbase * 0.4
       ret.lateralTuning.pid.kpBP = [i * CV.MPH_TO_MS for i in [0., 80.]]
       ret.lateralTuning.pid.kpV = [0., 0.2]
@@ -187,9 +178,9 @@
       ret.lateralTuning.pid.kdV = [0.1, 0.28, 0.32]
       ret.lateralTuning.pid.kf = 1. # get_steer_feedforward_acadia()
       ret.longitudinalTuning.kdBP = [5., 25.]
-      ret.longitudinalTuning.kdV = [0.8, 0.0]
+      ret.longitudinalTuning.kdV = [0.8, 0.4]
       ret.longitudinalTuning.kiBP = [5., 35.]
-      ret.longitudinalTuning.kiV = [0.3, 0.34]
+      ret.longitudinalTuning.kiV = [0.31, 0.34]
 
     elif candidate == CAR.BUICK_REGAL:
       ret.minEnableSpeed = 18 * CV.MPH_TO_MS
