--- conflicted
+++ resolved
@@ -19,15 +19,6 @@
   ADAS_KEEPALIVE_STEP = 100
   CAMERA_KEEPALIVE_STEP = 100
 
-<<<<<<< HEAD
-    # pedal lookups, only for Volt
-    MAX_GAS = 3072              # Only a safety limit
-    ZERO_GAS = 2048
-    MAX_BRAKE = 350             # Should be around 3.5m/s^2, including regen
-    # TODO if this bump works, it belongs in interface per car
-
-    self.ACCEL_MAX = 4.0 # m/s^2
-=======
   # Volt gasbrake lookups
   MAX_GAS = 3072 # Safety limit, not ACC max. Stock ACC >4096 from standstill.
   ZERO_GAS = 2048 # Coasting
@@ -38,9 +29,10 @@
   # to apply some more braking if we're on a downhill slope.
   # Our controller should still keep the 2 second average above
   # -3.5 m/s^2 as per planner limits
-  ACCEL_MAX = 2. # m/s^2
+
+  # TODO if this bump works, it belongs in interface per car
+  ACCEL_MAX = 4. # m/s^2
   ACCEL_MIN = -4. # m/s^2
->>>>>>> b7394c61
 
   MAX_ACC_REGEN = 1404  # Max ACC regen is slightly less than max paddle regen
   GAS_LOOKUP_BP = [-1., 0., ACCEL_MAX]
@@ -57,7 +49,6 @@
   MALIBU = "CHEVROLET MALIBU PREMIER 2017"
   ACADIA = "GMC ACADIA DENALI 2018"
   BUICK_REGAL = "BUICK REGAL ESSENCE 2018"
-<<<<<<< HEAD
   # Separate car def is required when there is no ASCM
   # (for now) unless there is a way to detect it when it has been unplugged...
   VOLT_NR = "CHEVROLET VOLT NO RADAR"
@@ -66,10 +57,7 @@
   BOLT_NR = "CHEVROLET BOLT EV NO RADAR"
   EQUINOX_NR = "CHEVROLET EQUINOX NO RADAR"
   TAHOE_NR = "CHEVROLET TAHOE NO RADAR"
-  ESCALADE = "CADILLAC ESCALADE" # This had required hard-coding...
-=======
   ESCALADE_ESV = "CADILLAC ESCALADE ESV 2016"
->>>>>>> b7394c61
 
 class CruiseButtons:
   INIT = 0
@@ -131,7 +119,6 @@
   {
     190: 6, 193: 8, 197: 8, 199: 4, 201: 8, 208: 8, 209: 7, 211: 2, 241: 6, 249: 8, 288: 5, 289: 8, 298: 8, 304: 1, 309: 8, 313: 8, 320: 3, 322: 7, 328: 1, 338: 6, 340: 6, 352: 5, 381: 8, 384: 4, 386: 8, 388: 8, 393: 8, 398: 8, 413: 8, 417: 7, 419: 1, 422: 4, 426: 7, 431: 8, 442: 8, 451: 8, 452: 8, 453: 6, 454: 8, 455: 7, 462: 4, 463: 3, 479: 3, 481: 7, 485: 8, 489: 8, 497: 8, 499: 3, 500: 6, 501: 8, 508: 8, 510: 8, 532: 6, 554: 3, 560: 8, 562: 8, 563: 5, 564: 5, 567: 5, 573: 1, 577: 8, 608: 8, 609: 6, 610: 6, 611: 6, 612: 8, 613: 8, 647: 6, 707: 8, 715: 8, 717: 5, 753: 5, 761: 7, 840: 5, 842: 5, 844: 8, 866: 4, 869: 4, 880: 6, 961: 8, 969: 8, 977: 8, 979: 8, 985: 5, 1001: 8, 1005: 6, 1009: 8, 1017: 8, 1020: 8, 1033: 7, 1034: 7, 1105: 6, 1217: 8, 1221: 5, 1225: 8, 1233: 8, 1249: 8, 1257: 6, 1265: 8, 1267: 1, 1280: 4, 1296: 4, 1300: 8, 1322: 6, 1328: 4, 1417: 8, 1601: 8, 1906: 7, 1907: 7, 1912: 7, 1914: 7, 1919: 7, 1920: 7, 1930: 7, 2016: 8, 2024: 8
   }],
-<<<<<<< HEAD
   CAR.BOLT_NR: [
   # Bolt Premier w/o ACC 2017
   {
@@ -197,10 +184,13 @@
   {
     190: 6, 193: 8, 197: 8, 201: 8, 209: 7, 211: 2, 241: 6, 249: 8, 257: 8, 288: 5, 289: 8, 298: 8, 304: 1, 309: 8, 311: 8, 313: 8, 320: 3, 328: 1, 352: 5, 381: 8, 384: 4, 386: 8, 388: 8, 413: 8, 451: 8, 452: 8, 453: 6, 455: 7, 463: 3, 479: 3, 481: 7, 485: 8, 489: 8, 497: 8, 500: 6, 501: 8, 510: 8, 528: 5, 532: 6, 560: 8, 562: 8, 563: 5, 565: 5, 608: 8, 609: 6, 610: 6, 611: 6, 612: 8, 613: 8, 707: 8, 715: 8, 717: 5, 753: 5, 761: 7, 789: 5, 800: 6, 810: 8, 840: 5, 842: 5, 844: 8, 869: 4, 880: 6, 977: 8, 1001: 8, 1011: 6, 1017: 8, 1020: 8, 1033: 7, 1034: 7, 1217: 8, 1221: 5, 1233: 8, 1249: 8, 1259: 8, 1261: 7, 1263: 4, 1265: 8, 1267: 1, 1271: 8, 1280: 4, 1296: 4, 1300: 8, 1930: 7
   }],
-  CAR.ESCALADE: [
+  CAR.ESCALADE_ESV: [
   # Escalade
   {
     170: 8, 190: 6, 192: 5, 193: 8, 197: 8, 199: 4, 201: 8, 208: 8, 209: 7, 211: 2, 241: 6, 249: 8, 288: 5, 289: 1, 290: 1, 298: 8, 300: 1, 304: 8, 309: 8, 311: 8, 313: 8, 320: 8, 328: 1, 352: 5, 368: 8, 369: 8, 381: 5, 384: 4, 386: 5, 388: 8, 393: 7, 398: 8, 407: 7, 413: 8, 417: 7, 419: 1, 422: 4, 426: 7, 431: 8, 442: 8, 451: 8, 452: 8, 453: 6, 454: 8, 455: 7, 463: 3, 479: 3, 481: 7, 485: 8, 487: 8, 489: 8, 497: 8, 499: 3, 500: 6, 501: 8, 508: 8, 510: 8, 512: 3, 530: 8, 532: 6, 534: 2, 554: 3, 560: 8, 562: 8, 563: 5, 564: 5, 573: 1, 577: 8, 578: 8, 579: 8, 587: 8, 608: 8, 609: 6, 610: 6, 611: 6, 612: 8, 613: 8, 647: 6, 707: 8, 715: 8, 717: 5, 719: 5, 761: 7, 789: 5, 800: 6, 801: 5, 803: 8, 804: 3, 805: 8, 810: 8, 821: 4, 823: 7, 832: 8, 840: 5, 842: 5, 844: 8, 866: 4, 869: 4, 880: 6, 961: 8, 967: 4, 969: 8, 977: 8, 979: 8, 985: 5, 1001: 8, 1005: 6, 1009: 8, 1013: 3, 1017: 8, 1019: 2, 1020: 8, 1033: 7, 1034: 7, 1105: 6, 1217: 8, 1221: 5, 1223: 2, 1225: 7, 1233: 8, 1249: 8, 1257: 6, 1265: 8, 1267: 1, 1280: 4, 1296: 4, 1300: 8, 1322: 6, 1323: 4, 1328: 4, 1417: 8, 1601: 8, 1602: 8, 1603: 7, 1611: 8, 1618: 8, 1906: 7, 1907: 7, 1912: 7, 1917: 7, 1918: 7, 1919: 7, 1920: 7, 1930: 7, 2016: 8, 2018: 8, 2019: 8, 2024: 8, 2026: 8
+  },
+  {
+    309: 1, 848: 8, 849: 8, 850: 8, 851: 8, 852: 8, 853: 8, 854: 3, 1056: 6, 1057: 8, 1058: 8, 1059: 8, 1060: 8, 1061: 8, 1062: 8, 1063: 8, 1064: 8, 1065: 8, 1066: 8, 1067: 8, 1068: 8, 1120: 8, 1121: 8, 1122: 8, 1123: 8, 1124: 8, 1125: 8, 1126: 8, 1127: 8, 1128: 8, 1129: 8, 1130: 8, 1131: 8, 1132: 8, 1133: 8, 1134: 8, 1135: 8, 1136: 8, 1137: 8, 1138: 8, 1139: 8, 1140: 8, 1141: 8, 1142: 8, 1143: 8, 1146: 8, 1147: 8, 1148: 8, 1149: 8, 1150: 8, 1151: 8, 1216: 8, 1217: 8, 1218: 8, 1219: 8, 1220: 8, 1221: 8, 1222: 8, 1223: 8, 1224: 8, 1225: 8, 1226: 8, 1232: 8, 1233: 8, 1234: 8, 1235: 8, 1236: 8, 1237: 8, 1238: 8, 1239: 8, 1240: 8, 1241: 8, 1242: 8, 1787: 8, 1788: 8
   }]
 }
 
@@ -209,14 +199,6 @@
 EV_CAR = set([CAR.BOLT_NR, CAR.VOLT, CAR.VOLT_NR])
 NO_ASCM = set([CAR.VOLT_NR, CAR.MALIBU_NR, CAR.ACADIA_NR, CAR.BOLT_NR, CAR.EQUINOX_NR, CAR.TAHOE_NR])
 
-=======
-  CAR.ESCALADE_ESV: [
-  {
-    309: 1, 848: 8, 849: 8, 850: 8, 851: 8, 852: 8, 853: 8, 854: 3, 1056: 6, 1057: 8, 1058: 8, 1059: 8, 1060: 8, 1061: 8, 1062: 8, 1063: 8, 1064: 8, 1065: 8, 1066: 8, 1067: 8, 1068: 8, 1120: 8, 1121: 8, 1122: 8, 1123: 8, 1124: 8, 1125: 8, 1126: 8, 1127: 8, 1128: 8, 1129: 8, 1130: 8, 1131: 8, 1132: 8, 1133: 8, 1134: 8, 1135: 8, 1136: 8, 1137: 8, 1138: 8, 1139: 8, 1140: 8, 1141: 8, 1142: 8, 1143: 8, 1146: 8, 1147: 8, 1148: 8, 1149: 8, 1150: 8, 1151: 8, 1216: 8, 1217: 8, 1218: 8, 1219: 8, 1220: 8, 1221: 8, 1222: 8, 1223: 8, 1224: 8, 1225: 8, 1226: 8, 1232: 8, 1233: 8, 1234: 8, 1235: 8, 1236: 8, 1237: 8, 1238: 8, 1239: 8, 1240: 8, 1241: 8, 1242: 8, 1787: 8, 1788: 8
-  }],
-}
-
->>>>>>> b7394c61
 DBC = {
   CAR.HOLDEN_ASTRA: dbc_dict('gm_global_a_powertrain', 'gm_global_a_object', chassis_dbc='gm_global_a_chassis'),
   CAR.VOLT: dbc_dict('gm_global_a_powertrain', 'gm_global_a_object', chassis_dbc='gm_global_a_chassis'),
@@ -224,8 +206,7 @@
   CAR.ACADIA: dbc_dict('gm_global_a_powertrain', 'gm_global_a_object', chassis_dbc='gm_global_a_chassis'),
   CAR.CADILLAC_ATS: dbc_dict('gm_global_a_powertrain', 'gm_global_a_object', chassis_dbc='gm_global_a_chassis'),
   CAR.BUICK_REGAL: dbc_dict('gm_global_a_powertrain', 'gm_global_a_object', chassis_dbc='gm_global_a_chassis'),
-<<<<<<< HEAD
-  CAR.ESCALADE: dbc_dict('gm_global_a_powertrain', 'gm_global_a_object', chassis_dbc='gm_global_a_chassis'),
+  CAR.ESCALADE_ESV: dbc_dict('gm_global_a_powertrain', 'gm_global_a_object', chassis_dbc='gm_global_a_chassis'),
   # No Radar varieties (Non ASCM)
   CAR.VOLT_NR: dbc_dict('gm_global_a_powertrain', 'gm_global_a_object', chassis_dbc='gm_global_a_chassis'),
   CAR.MALIBU_NR: dbc_dict('gm_global_a_powertrain', 'gm_global_a_object', chassis_dbc='gm_global_a_chassis'),
@@ -233,7 +214,4 @@
   CAR.BOLT_NR: dbc_dict('gm_global_a_powertrain', 'gm_global_a_object', chassis_dbc='gm_global_a_chassis'),
   CAR.EQUINOX_NR: dbc_dict('gm_global_a_powertrain', 'gm_global_a_object', chassis_dbc='gm_global_a_chassis'),
   CAR.TAHOE_NR: dbc_dict('gm_global_a_powertrain', 'gm_global_a_object', chassis_dbc='gm_global_a_chassis'),
-=======
-  CAR.ESCALADE_ESV: dbc_dict('gm_global_a_powertrain', 'gm_global_a_object', chassis_dbc='gm_global_a_chassis'),
->>>>>>> b7394c61
 }